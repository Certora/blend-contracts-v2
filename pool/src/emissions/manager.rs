use crate::{
    constants::SCALAR_7,
    dependencies::BackstopClient,
    errors::PoolError,
<<<<<<< HEAD
    storage::{self, ReserveEmissionData},
=======
    events::PoolEvents,
    storage::{self, ReserveEmissionsConfig, ReserveEmissionsData},
>>>>>>> b3325d17
};
use cast::{i128, u64};
use soroban_fixed_point_math::FixedPoint;
use soroban_sdk::{
    contracttype, map, panic_with_error, unwrap::UnwrapOptimized, Address, Env, Map, Vec,
};

use super::distributor;

// Types

/// Metadata for a pool's reserve emission configuration
#[contracttype]
pub struct ReserveEmissionMetadata {
    pub res_index: u32,
    pub res_type: u32,
    pub share: u64,
}

/// Set the pool emissions
///
/// These will not be applied until the next `update_emissions` is run
///
/// ### Arguments
/// * `res_emission_metadata` - A vector of `ReserveEmissionMetadata` that details each reserve token's share
///                             if the total pool eps
///
/// ### Panics
/// If the total share of the pool eps from the reserves is over 1
pub fn set_pool_emissions(e: &Env, res_emission_metadata: Vec<ReserveEmissionMetadata>) {
    let mut pool_emissions: Map<u32, u64> = map![e];
    let mut total_share = 0;

    let reserve_list = storage::get_res_list(e);
    for metadata in res_emission_metadata {
        let key = metadata.res_index * 2 + metadata.res_type;
        if metadata.res_type > 1 || reserve_list.get(metadata.res_index).is_none() {
            panic_with_error!(e, PoolError::BadRequest);
        }
        pool_emissions.set(key, metadata.share);
        total_share += metadata.share;
    }

    if total_share > SCALAR_7 as u64 {
        panic_with_error!(e, PoolError::BadRequest);
    }

    storage::set_pool_emissions(e, &pool_emissions);
}

/// Consume emitted tokens from the backstop and distribute them to reserves
///
/// Returns the number of new tokens distributed for emissions
///
/// ### Panics
/// If update has already been run for this emission cycle
pub fn gulp_emissions(e: &Env) -> i128 {
    let backstop = storage::get_backstop(e);
    let new_emissions =
        BackstopClient::new(e, &backstop).gulp_pool_emissions(&e.current_contract_address());
    do_gulp_emissions(e, new_emissions);
    new_emissions
}

fn do_gulp_emissions(e: &Env, new_emissions: i128) {
    // ensure enough tokens are being emitted to avoid rounding issues
    if new_emissions < SCALAR_7 {
        panic_with_error!(e, PoolError::BadRequest)
    }
    let pool_emissions = storage::get_pool_emissions(e);
    let reserve_list = storage::get_res_list(e);
    for (res_token_id, res_eps_share) in pool_emissions.iter() {
        let reserve_index = res_token_id / 2;
        let res_asset_address = reserve_list.get_unchecked(reserve_index);
        let new_reserve_emissions = i128(res_eps_share)
            .fixed_mul_floor(new_emissions, SCALAR_7)
            .unwrap_optimized();
        update_reserve_emission_config(e, &res_asset_address, res_token_id, new_reserve_emissions);
    }
}

fn update_reserve_emission_config(
    e: &Env,
    asset: &Address,
    res_token_id: u32,
    new_reserve_emissions: i128,
) {
    let mut tokens_left_to_emit = new_reserve_emissions;
    let reserve_config = storage::get_res_config(e, asset);
    let reserve_data = storage::get_res_data(e, asset);
    let supply = match res_token_id % 2 {
        0 => reserve_data.d_supply,
        1 => reserve_data.b_supply,
        _ => panic_with_error!(e, PoolError::BadRequest),
    };
    let expiration: u64 = e.ledger().timestamp() + 7 * 24 * 60 * 60;

    if let Some(mut emission_data) = distributor::update_emission_data(
        e,
        res_token_id,
        supply,
        10i128.pow(reserve_config.decimals),
    ) {
        // data exists - update it with old config

        if emission_data.last_time != e.ledger().timestamp() {
            // force the emission data to be updated to the current timestamp
            emission_data.last_time = e.ledger().timestamp();
        }
        // determine the amount of tokens not emitted from the last config
        if emission_data.expiration > e.ledger().timestamp() {
            let time_since_last_emission = emission_data.expiration - e.ledger().timestamp();
            let tokens_since_last_emission = i128(emission_data.eps * time_since_last_emission);
            tokens_left_to_emit += tokens_since_last_emission;
        }

        let eps = u64(tokens_left_to_emit / (7 * 24 * 60 * 60)).unwrap_optimized();
        emission_data.expiration = expiration;
        emission_data.eps = eps;
        storage::set_res_emis_data(e, &res_token_id, &emission_data);
        e.events().publish(
            (Symbol::new(e, "reserve_emission_update"),),
            (res_token_id, eps, expiration),
        )
    } else {
        // no config or data exists yet - first time this reserve token will get emission
        let eps = u64(tokens_left_to_emit / (7 * 24 * 60 * 60)).unwrap_optimized();
        storage::set_res_emis_data(
            e,
            &res_token_id,
            &ReserveEmissionData {
                expiration,
                eps,
                index: 0,
                last_time: e.ledger().timestamp(),
            },
        );
        e.events().publish(
            (Symbol::new(e, "reserve_emission_update"),),
            (res_token_id, eps, expiration),
        )
    }
<<<<<<< HEAD
=======
    let expiration = e.ledger().timestamp() + 7 * 24 * 60 * 60;
    let eps = u64(tokens_left_to_emit / (7 * 24 * 60 * 60)).unwrap_optimized();
    let new_reserve_emis_config = ReserveEmissionsConfig { expiration, eps };
    storage::set_res_emis_config(e, &res_token_id, &new_reserve_emis_config);

    PoolEvents::reserve_emission_update(e, res_token_id, eps, expiration);
>>>>>>> b3325d17
}

#[cfg(test)]
mod tests {
    use crate::testutils;

    use super::*;
    use soroban_sdk::{
        testutils::{Address as _, Ledger, LedgerInfo},
        unwrap::UnwrapOptimized,
        vec, Address,
    };

    /********** gulp_emissions ********/

    #[test]
    fn test_gulp_emissions_no_pool_emissions_does_nothing() {
        let e = Env::default();
        e.mock_all_auths();
        e.ledger().set(LedgerInfo {
            timestamp: 1500000000,
            protocol_version: 22,
            sequence_number: 20100,
            network_id: Default::default(),
            base_reserve: 10,
            min_temp_entry_ttl: 10,
            min_persistent_entry_ttl: 10,
            max_entry_ttl: 3110400,
        });

        let pool = testutils::create_pool(&e);
        let bombadil = Address::generate(&e);

        let new_emissions: i128 = 302_400_0000000;
        let pool_emissions: Map<u32, u64> = map![&e];

        let (reserve_config, reserve_data) = testutils::default_reserve_meta();
        let (underlying_0, _) = testutils::create_token_contract(&e, &bombadil);
        testutils::create_reserve(&e, &pool, &underlying_0, &reserve_config, &reserve_data);
        let (underlying_1, _) = testutils::create_token_contract(&e, &bombadil);
        testutils::create_reserve(&e, &pool, &underlying_1, &reserve_config, &reserve_data);

        e.as_contract(&pool, || {
            storage::set_pool_emissions(&e, &pool_emissions);

            do_gulp_emissions(&e, new_emissions);

            assert!(storage::get_res_emis_data(&e, &0).is_none());
            assert!(storage::get_res_emis_data(&e, &1).is_none());
            assert!(storage::get_res_emis_data(&e, &2).is_none());
            assert!(storage::get_res_emis_data(&e, &3).is_none());
        });
    }

    #[test]
    fn test_gulp_emissions() {
        let e = Env::default();
        e.mock_all_auths();
        e.ledger().set(LedgerInfo {
            timestamp: 1500000000,
            protocol_version: 22,
            sequence_number: 20100,
            network_id: Default::default(),
            base_reserve: 10,
            min_temp_entry_ttl: 10,
            min_persistent_entry_ttl: 10,
            max_entry_ttl: 3110400,
        });

        let pool = testutils::create_pool(&e);
        let bombadil = Address::generate(&e);

        let new_emissions: i128 = 302_400_0000000;
        let pool_emissions: Map<u32, u64> = map![
            &e,
            (0, 0_2000000), // reserve_0 liability
            (2, 0_5500000), // reserve_1 liability
            (3, 0_2500000)  // reserve_1 supply
        ];

        let (reserve_config, mut reserve_data) = testutils::default_reserve_meta();
        reserve_data.last_time = 1499900000;
        let (underlying_0, _) = testutils::create_token_contract(&e, &bombadil);
        testutils::create_reserve(&e, &pool, &underlying_0, &reserve_config, &reserve_data);
        let (underlying_1, _) = testutils::create_token_contract(&e, &bombadil);
        testutils::create_reserve(&e, &pool, &underlying_1, &reserve_config, &reserve_data);
        let (underlying_2, _) = testutils::create_token_contract(&e, &bombadil);
        testutils::create_reserve(&e, &pool, &underlying_2, &reserve_config, &reserve_data);

        // setup reserve_0 liability to have emissions remaining
        let old_r_0_l_data = ReserveEmissionData {
            eps: 0_1500000,
            expiration: 1500000200,
            index: 99999,
            last_time: 1499980000,
        };

        // setup reserve_1 liability to have no emissions

        // steup reserve_1 supply to have emissions expired
        let old_r_1_s_data = ReserveEmissionData {
            eps: 0_3500000,
            expiration: 1499990000,
            index: 11111,
            last_time: 1499990000,
        };
        e.as_contract(&pool, || {
            storage::set_pool_emissions(&e, &pool_emissions);
            storage::set_res_emis_data(&e, &0, &old_r_0_l_data);
            storage::set_res_emis_data(&e, &3, &old_r_1_s_data);

            do_gulp_emissions(&e, new_emissions);

            assert!(storage::get_res_emis_data(&e, &1).is_none());
            assert!(storage::get_res_emis_data(&e, &4).is_none());
            assert!(storage::get_res_emis_data(&e, &5).is_none());

            // verify reserve_0 liability leftover emissions were carried over
            let r_0_l_config = storage::get_res_emis_data(&e, &0).unwrap_optimized();
            let r_0_l_data = storage::get_res_emis_data(&e, &0).unwrap_optimized();
            assert_eq!(r_0_l_config.expiration, 1500000000 + 7 * 24 * 60 * 60);
            assert_eq!(r_0_l_config.eps, 0_1000496);
            assert_eq!(r_0_l_data.index, 99999 + 40 * SCALAR_7);
            assert_eq!(r_0_l_data.last_time, 1500000000);

            // verify reserve_1 liability initialized emissions
            let r_1_l_config = storage::get_res_emis_data(&e, &2).unwrap_optimized();
            let r_1_l_data = storage::get_res_emis_data(&e, &2).unwrap_optimized();
            assert_eq!(r_1_l_config.expiration, 1500000000 + 7 * 24 * 60 * 60);
            assert_eq!(r_1_l_config.eps, 0_2750000);
            assert_eq!(r_1_l_data.index, 0);
            assert_eq!(r_1_l_data.last_time, 1500000000);

            // verify reserve_1 supply updated reserve data to the correct timestamp
            let r_1_s_config = storage::get_res_emis_data(&e, &3).unwrap_optimized();
            let r_1_s_data = storage::get_res_emis_data(&e, &3).unwrap_optimized();
            assert_eq!(r_1_s_config.expiration, 1500000000 + 7 * 24 * 60 * 60);
            assert_eq!(r_1_s_config.eps, 0_1250000);
            assert_eq!(r_1_s_data.index, 11111);
            assert_eq!(r_1_s_data.last_time, 1500000000);
        });
    }

    #[test]
    #[should_panic(expected = "Error(Contract, #1200)")]
    fn test_gulp_emissions_too_small() {
        let e = Env::default();
        e.mock_all_auths();
        e.ledger().set(LedgerInfo {
            timestamp: 1500000000,
            protocol_version: 22,
            sequence_number: 20100,
            network_id: Default::default(),
            base_reserve: 10,
            min_temp_entry_ttl: 10,
            min_persistent_entry_ttl: 10,
            max_entry_ttl: 3110400,
        });

        let pool = testutils::create_pool(&e);
        let bombadil = Address::generate(&e);

        let new_emissions: i128 = 1000000;
        let pool_emissions: Map<u32, u64> = map![
            &e,
            (0, 0_2000000), // reserve_0 liability
            (2, 0_5500000), // reserve_1 liability
            (3, 0_2500000)  // reserve_1 supply
        ];

        let (reserve_config, mut reserve_data) = testutils::default_reserve_meta();
        reserve_data.last_time = 1499900000;
        let (underlying_0, _) = testutils::create_token_contract(&e, &bombadil);
        testutils::create_reserve(&e, &pool, &underlying_0, &reserve_config, &reserve_data);
        let (underlying_1, _) = testutils::create_token_contract(&e, &bombadil);
        testutils::create_reserve(&e, &pool, &underlying_1, &reserve_config, &reserve_data);
        let (underlying_2, _) = testutils::create_token_contract(&e, &bombadil);
        testutils::create_reserve(&e, &pool, &underlying_2, &reserve_config, &reserve_data);

        // setup reserve_0 liability to have emissions remaining
        let old_r_0_l_data = ReserveEmissionData {
            eps: 0_1500000,
            expiration: 1500000200,
            index: 99999,
            last_time: 1499980000,
        };

        // setup reserve_1 liability to have no emissions

        // steup reserve_1 supply to have emissions expired
        let old_r_1_s_data = ReserveEmissionData {
            eps: 0_3500000,
            expiration: 1499990000,
            index: 11111,
            last_time: 1499990000,
        };
        e.as_contract(&pool, || {
            storage::set_pool_emissions(&e, &pool_emissions);
            storage::set_res_emis_data(&e, &0, &old_r_0_l_data);
            storage::set_res_emis_data(&e, &3, &old_r_1_s_data);

            do_gulp_emissions(&e, new_emissions);
        });
    }

    /********** set_pool_emissions **********/

    #[test]
    fn test_set_pool_emissions() {
        let e = Env::default();
        e.budget().reset_unlimited();

        e.ledger().set(LedgerInfo {
            timestamp: 1500000000,
            protocol_version: 22,
            sequence_number: 20100,
            network_id: Default::default(),
            base_reserve: 10,
            min_temp_entry_ttl: 10,
            min_persistent_entry_ttl: 10,
            max_entry_ttl: 3110400,
        });

        let pool = testutils::create_pool(&e);
        let bombadil = Address::generate(&e);

        let (reserve_config, reserve_data) = testutils::default_reserve_meta();
        let (underlying_0, _) = testutils::create_token_contract(&e, &bombadil);
        testutils::create_reserve(&e, &pool, &underlying_0, &reserve_config, &reserve_data);
        let (underlying_1, _) = testutils::create_token_contract(&e, &bombadil);
        testutils::create_reserve(&e, &pool, &underlying_1, &reserve_config, &reserve_data);
        let (underlying_2, _) = testutils::create_token_contract(&e, &bombadil);
        testutils::create_reserve(&e, &pool, &underlying_2, &reserve_config, &reserve_data);
        let (underlying_3, _) = testutils::create_token_contract(&e, &bombadil);
        testutils::create_reserve(&e, &pool, &underlying_3, &reserve_config, &reserve_data);

        let pool_emissions: Map<u32, u64> = map![&e, (2, 0_7500000),];
        let res_emission_metadata: Vec<ReserveEmissionMetadata> = vec![
            &e,
            ReserveEmissionMetadata {
                res_index: 0,
                res_type: 1,
                share: 0_3500000,
            },
            ReserveEmissionMetadata {
                res_index: 3,
                res_type: 0,
                share: 0_6500000,
            },
        ];

        e.as_contract(&pool, || {
            storage::set_pool_emissions(&e, &pool_emissions);

            set_pool_emissions(&e, res_emission_metadata);

            let new_pool_emissions = storage::get_pool_emissions(&e);
            assert_eq!(new_pool_emissions.len(), 2);
            assert_eq!(new_pool_emissions.get(1).unwrap_optimized(), 0_3500000);
            assert_eq!(new_pool_emissions.get(6).unwrap_optimized(), 0_6500000);
        });
    }

    #[test]
    #[should_panic(expected = "Error(Contract, #1200)")]
    fn test_set_pool_emissions_panics_if_over_100() {
        let e = Env::default();
        e.ledger().set(LedgerInfo {
            timestamp: 1500000000,
            protocol_version: 22,
            sequence_number: 20100,
            network_id: Default::default(),
            base_reserve: 10,
            min_temp_entry_ttl: 10,
            min_persistent_entry_ttl: 10,
            max_entry_ttl: 3110400,
        });

        let pool = testutils::create_pool(&e);
        let bombadil = Address::generate(&e);

        let (reserve_config, reserve_data) = testutils::default_reserve_meta();
        let (underlying_0, _) = testutils::create_token_contract(&e, &bombadil);
        testutils::create_reserve(&e, &pool, &underlying_0, &reserve_config, &reserve_data);
        let (underlying_1, _) = testutils::create_token_contract(&e, &bombadil);
        testutils::create_reserve(&e, &pool, &underlying_1, &reserve_config, &reserve_data);
        let (underlying_2, _) = testutils::create_token_contract(&e, &bombadil);
        testutils::create_reserve(&e, &pool, &underlying_2, &reserve_config, &reserve_data);
        let (underlying_3, _) = testutils::create_token_contract(&e, &bombadil);
        testutils::create_reserve(&e, &pool, &underlying_3, &reserve_config, &reserve_data);

        let pool_emissions: Map<u32, u64> = map![&e, (2, 0_7500000),];
        let res_emission_metadata: Vec<ReserveEmissionMetadata> = vec![
            &e,
            ReserveEmissionMetadata {
                res_index: 0,
                res_type: 1,
                share: 0_3500000,
            },
            ReserveEmissionMetadata {
                res_index: 3,
                res_type: 0,
                share: 0_6500001,
            },
        ];

        e.as_contract(&pool, || {
            storage::set_pool_emissions(&e, &pool_emissions);

            set_pool_emissions(&e, res_emission_metadata);
        });
    }

    #[test]
    fn test_set_pool_emissions_ok_if_under_100() {
        let e = Env::default();
        e.budget().reset_unlimited();

        e.ledger().set(LedgerInfo {
            timestamp: 1500000000,
            protocol_version: 22,
            sequence_number: 20100,
            network_id: Default::default(),
            base_reserve: 10,
            min_temp_entry_ttl: 10,
            min_persistent_entry_ttl: 10,
            max_entry_ttl: 3110400,
        });

        let pool = testutils::create_pool(&e);
        let bombadil = Address::generate(&e);

        let (reserve_config, reserve_data) = testutils::default_reserve_meta();
        let (underlying_0, _) = testutils::create_token_contract(&e, &bombadil);
        testutils::create_reserve(&e, &pool, &underlying_0, &reserve_config, &reserve_data);
        let (underlying_1, _) = testutils::create_token_contract(&e, &bombadil);
        testutils::create_reserve(&e, &pool, &underlying_1, &reserve_config, &reserve_data);
        let (underlying_2, _) = testutils::create_token_contract(&e, &bombadil);
        testutils::create_reserve(&e, &pool, &underlying_2, &reserve_config, &reserve_data);
        let (underlying_3, _) = testutils::create_token_contract(&e, &bombadil);
        testutils::create_reserve(&e, &pool, &underlying_3, &reserve_config, &reserve_data);

        let pool_emissions: Map<u32, u64> = map![&e, (2, 0_7500000),];
        let res_emission_metadata: Vec<ReserveEmissionMetadata> = vec![
            &e,
            ReserveEmissionMetadata {
                res_index: 0,
                res_type: 1,
                share: 0_3400000,
            },
            ReserveEmissionMetadata {
                res_index: 3,
                res_type: 0,
                share: 0_6500000,
            },
        ];

        e.as_contract(&pool, || {
            storage::set_pool_emissions(&e, &pool_emissions);

            set_pool_emissions(&e, res_emission_metadata);

            let new_pool_emissions = storage::get_pool_emissions(&e);
            assert_eq!(new_pool_emissions.len(), 2);
            assert_eq!(new_pool_emissions.get(1).unwrap_optimized(), 0_3400000);
            assert_eq!(new_pool_emissions.get(6).unwrap_optimized(), 0_6500000);
        });
    }
}<|MERGE_RESOLUTION|>--- conflicted
+++ resolved
@@ -2,12 +2,8 @@
     constants::SCALAR_7,
     dependencies::BackstopClient,
     errors::PoolError,
-<<<<<<< HEAD
+    events::PoolEvents,
     storage::{self, ReserveEmissionData},
-=======
-    events::PoolEvents,
-    storage::{self, ReserveEmissionsConfig, ReserveEmissionsData},
->>>>>>> b3325d17
 };
 use cast::{i128, u64};
 use soroban_fixed_point_math::FixedPoint;
@@ -128,10 +124,7 @@
         emission_data.expiration = expiration;
         emission_data.eps = eps;
         storage::set_res_emis_data(e, &res_token_id, &emission_data);
-        e.events().publish(
-            (Symbol::new(e, "reserve_emission_update"),),
-            (res_token_id, eps, expiration),
-        )
+        PoolEvents::reserve_emission_update(e, res_token_id, eps, expiration);
     } else {
         // no config or data exists yet - first time this reserve token will get emission
         let eps = u64(tokens_left_to_emit / (7 * 24 * 60 * 60)).unwrap_optimized();
@@ -145,20 +138,8 @@
                 last_time: e.ledger().timestamp(),
             },
         );
-        e.events().publish(
-            (Symbol::new(e, "reserve_emission_update"),),
-            (res_token_id, eps, expiration),
-        )
-    }
-<<<<<<< HEAD
-=======
-    let expiration = e.ledger().timestamp() + 7 * 24 * 60 * 60;
-    let eps = u64(tokens_left_to_emit / (7 * 24 * 60 * 60)).unwrap_optimized();
-    let new_reserve_emis_config = ReserveEmissionsConfig { expiration, eps };
-    storage::set_res_emis_config(e, &res_token_id, &new_reserve_emis_config);
-
-    PoolEvents::reserve_emission_update(e, res_token_id, eps, expiration);
->>>>>>> b3325d17
+        PoolEvents::reserve_emission_update(e, res_token_id, eps, expiration);
+    }
 }
 
 #[cfg(test)]
