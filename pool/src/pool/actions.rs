use soroban_sdk::Map;
use soroban_sdk::{contracttype, panic_with_error, Address, Env, Vec};

use crate::events::PoolEvents;
use crate::{auctions, errors::PoolError, validator::require_nonnegative};

use super::pool::Pool;
use super::User;

/// A request a user makes against the pool
#[derive(Clone)]
#[contracttype]
pub struct Request {
    pub request_type: u32,
    pub address: Address, // asset address or liquidatee
    pub amount: i128,
}

/// The type of request to be made against the pool
#[derive(Clone, PartialEq)]
#[repr(u32)]
pub enum RequestType {
    Supply = 0,
    Withdraw = 1,
    SupplyCollateral = 2,
    WithdrawCollateral = 3,
    Borrow = 4,
    Repay = 5,
    FillUserLiquidationAuction = 6,
    FillBadDebtAuction = 7,
    FillInterestAuction = 8,
    DeleteLiquidationAuction = 9,
}

impl RequestType {
    /// Convert a u32 to a RequestType
    ///
    /// ### Panics
    /// If the value is not a valid RequestType
    pub fn from_u32(e: &Env, value: u32) -> Self {
        match value {
            0 => RequestType::Supply,
            1 => RequestType::Withdraw,
            2 => RequestType::SupplyCollateral,
            3 => RequestType::WithdrawCollateral,
            4 => RequestType::Borrow,
            5 => RequestType::Repay,
            6 => RequestType::FillUserLiquidationAuction,
            7 => RequestType::FillBadDebtAuction,
            8 => RequestType::FillInterestAuction,
            9 => RequestType::DeleteLiquidationAuction,
            _ => panic_with_error!(e, PoolError::BadRequest),
        }
    }
}

/// Transfer actions to be taken by the sender and pool
pub struct Actions {
    pub spender_transfer: Map<Address, i128>,
    pub pool_transfer: Map<Address, i128>,
}

impl Actions {
    /// Create an empty set of actions
    pub fn new(e: &Env) -> Self {
        Actions {
            spender_transfer: Map::new(e),
            pool_transfer: Map::new(e),
        }
    }

    /// Add tokens the sender needs to transfer to the pool
    pub fn add_for_spender_transfer(&mut self, asset: &Address, amount: i128) {
        self.spender_transfer.set(
            asset.clone(),
            amount + self.spender_transfer.get(asset.clone()).unwrap_or(0),
        );
    }

    // Add tokens the pool needs to transfer to "to"
    pub fn add_for_pool_transfer(&mut self, asset: &Address, amount: i128) {
        self.pool_transfer.set(
            asset.clone(),
            amount + self.pool_transfer.get(asset.clone()).unwrap_or(0),
        );
    }
}

/// Build a set of pool actions and the new positions from the supplied requests. Validates that the requests
/// are valid based on the status and supported reserves in the pool.
///
/// ### Arguments
/// * pool - The pool
/// * from - The sender of the requests
/// * requests - The requests to be processed
/// * use_allowance - A bool indicating if the transfer_from method should be used
///
/// ### Returns
/// A tuple of (actions, positions, check_health) where:
/// * actions - A actions to be taken by the pool
/// * user - The state of the "from" user after the requests have been processed
/// * check_health - A bool indicating if a health factor check should be performed
///
/// ### Panics
/// If the request is invalid, or if the pool is in an invalid state.
pub fn build_actions_from_request(
    e: &Env,
    pool: &mut Pool,
    from: &Address,
    requests: Vec<Request>,
    use_allowance: bool,
) -> (Actions, User, bool) {
    let mut actions = Actions::new(e);
    let mut from_state = User::load(e, from);
    let prev_positions_count = from_state.positions.effective_count();
    let mut check_health = false;
    for request in requests.iter() {
        // verify the request is allowed
        require_nonnegative(e, &request.amount);
        pool.require_action_allowed(e, request.request_type);
        match RequestType::from_u32(e, request.request_type) {
            RequestType::Supply => {
                let mut reserve = pool.load_reserve(e, &request.address, true);
                let b_tokens_minted = reserve.to_b_token_down(request.amount);
                from_state.add_supply(e, &mut reserve, b_tokens_minted);
                actions.add_for_spender_transfer(&reserve.asset, request.amount);
                pool.cache_reserve(reserve);
                PoolEvents::supply(
                    e,
                    request.address.clone(),
                    from.clone(),
                    request.amount,
                    b_tokens_minted,
                );
            }
            RequestType::Withdraw => {
                let mut reserve = pool.load_reserve(e, &request.address, true);
                let cur_b_tokens = from_state.get_supply(reserve.index);
                let mut to_burn = reserve.to_b_token_up(request.amount);
                let mut tokens_out = request.amount;
                if to_burn > cur_b_tokens {
                    to_burn = cur_b_tokens;
                    tokens_out = reserve.to_asset_from_b_token(cur_b_tokens);
                }
                from_state.remove_supply(e, &mut reserve, to_burn);
                actions.add_for_pool_transfer(&reserve.asset, tokens_out);
                pool.cache_reserve(reserve);
                PoolEvents::withdraw(
                    e,
                    request.address.clone(),
                    from.clone(),
                    request.amount,
                    to_burn,
                );
            }
            RequestType::SupplyCollateral => {
                let mut reserve = pool.load_reserve(e, &request.address, true);
                let b_tokens_minted = reserve.to_b_token_down(request.amount);
                from_state.add_collateral(e, &mut reserve, b_tokens_minted);
                actions.add_for_spender_transfer(&reserve.asset, request.amount);
                pool.cache_reserve(reserve);
                PoolEvents::supply_collateral(
                    e,
                    request.address.clone(),
                    from.clone(),
                    request.amount,
                    b_tokens_minted,
                );
            }
            RequestType::WithdrawCollateral => {
                let mut reserve = pool.load_reserve(e, &request.address, true);
                let cur_b_tokens = from_state.get_collateral(reserve.index);
                let mut to_burn = reserve.to_b_token_up(request.amount);
                let mut tokens_out = request.amount;
                if to_burn > cur_b_tokens {
                    to_burn = cur_b_tokens;
                    tokens_out = reserve.to_asset_from_b_token(cur_b_tokens);
                }
                from_state.remove_collateral(e, &mut reserve, to_burn);
                actions.add_for_pool_transfer(&reserve.asset, tokens_out);
                check_health = true;
                pool.cache_reserve(reserve);
                PoolEvents::withdraw_collateral(
                    e,
                    request.address.clone(),
                    from.clone(),
                    tokens_out,
                    to_burn,
                );
            }
            RequestType::Borrow => {
                let mut reserve = pool.load_reserve(e, &request.address, true);
                let d_tokens_minted = reserve.to_d_token_up(request.amount);
                from_state.add_liabilities(e, &mut reserve, d_tokens_minted);
                reserve.require_utilization_below_max(e);
                actions.add_for_pool_transfer(&reserve.asset, request.amount);
                check_health = true;
                pool.cache_reserve(reserve);
                PoolEvents::borrow(
                    e,
                    request.address.clone(),
                    from.clone(),
                    request.amount,
                    d_tokens_minted,
                );
            }
            RequestType::Repay => {
                let mut reserve = pool.load_reserve(e, &request.address, true);
                let cur_d_tokens = from_state.get_liabilities(reserve.index);
                let d_tokens_burnt = reserve.to_d_token_down(request.amount);
                if d_tokens_burnt > cur_d_tokens {
                    let cur_underlying_borrowed = reserve.to_asset_from_d_token(cur_d_tokens);
                    if use_allowance {
                        actions.add_for_spender_transfer(&reserve.asset, cur_underlying_borrowed);
                    } else {
                        let amount_to_refund = request.amount - cur_underlying_borrowed;
                        require_nonnegative(e, &amount_to_refund);
                        actions.add_for_spender_transfer(&reserve.asset, request.amount);
                        actions.add_for_pool_transfer(&reserve.asset, amount_to_refund);
                    }
                    from_state.remove_liabilities(e, &mut reserve, cur_d_tokens);
<<<<<<< HEAD
                    e.events().publish(
                        (
                            Symbol::new(e, "repay"),
                            request.address.clone().clone(),
                            from.clone(),
                        ),
                        (cur_underlying_borrowed, cur_d_tokens),
=======
                    actions.add_for_pool_transfer(&reserve.asset, amount_to_refund);
                    PoolEvents::repay(
                        e,
                        request.address.clone(),
                        from.clone(),
                        request.amount - amount_to_refund,
                        cur_d_tokens,
>>>>>>> 5e436be7
                    );
                } else {
                    actions.add_for_spender_transfer(&reserve.asset, request.amount);
                    from_state.remove_liabilities(e, &mut reserve, d_tokens_burnt);
                    PoolEvents::repay(
                        e,
                        request.address.clone(),
                        from.clone(),
                        request.amount,
                        d_tokens_burnt,
                    );
                }
                pool.cache_reserve(reserve);
            }
            RequestType::FillUserLiquidationAuction => {
                let filled_auction = auctions::fill(
                    e,
                    pool,
                    0,
                    &request.address,
                    &mut from_state,
                    request.amount as u64,
                );
                check_health = true;

                PoolEvents::fill_auction(
                    e,
                    request.address.clone(),
                    0u32,
                    from.clone(),
                    request.amount,
                    filled_auction,
                );
            }
            RequestType::FillBadDebtAuction => {
                // Note: will fail if input address is not the backstop since there cannot be a bad debt auction for a different address in storage
                let filled_auction = auctions::fill(
                    e,
                    pool,
                    1,
                    &request.address,
                    &mut from_state,
                    request.amount as u64,
                );
                check_health = true;

                PoolEvents::fill_auction(
                    e,
                    request.address.clone(),
                    1u32,
                    from.clone(),
                    request.amount,
                    filled_auction,
                );
            }
            RequestType::FillInterestAuction => {
                // Note: will fail if input address is not the backstop since there cannot be an interest auction for a different address in storage
                let filled_auction = auctions::fill(
                    e,
                    pool,
                    2,
                    &request.address,
                    &mut from_state,
                    request.amount as u64,
                );
                PoolEvents::fill_auction(
                    e,
                    request.address.clone(),
                    2u32,
                    from.clone(),
                    request.amount,
                    filled_auction,
                );
            }
            RequestType::DeleteLiquidationAuction => {
                // Note: request object is ignored besides type
                auctions::delete_liquidation(e, &from);
                check_health = true;
                PoolEvents::delete_liquidation_auction(e, from.clone());
            }
        }
    }

    // Verify max positions haven't been exceeded
    pool.require_under_max(e, &from_state.positions, prev_positions_count);

    (actions, from_state, check_health)
}

#[cfg(test)]
mod tests {

    use crate::{
        constants::SCALAR_7,
        storage::{self, PoolConfig},
        testutils::{self, create_comet_lp_pool, create_pool},
        AuctionData, AuctionType, Positions,
    };

    use super::*;
    use soroban_sdk::{
        map,
        testutils::{Address as _, Ledger, LedgerInfo},
        vec,
    };

    // d_rate -> 1_000_001_142
    // b_rate -> 1_000_000_686

    /***** supply *****/

    #[test]
    fn test_build_actions_from_request_supply() {
        let e = Env::default();
        e.mock_all_auths();

        let bombadil = Address::generate(&e);
        let samwise = Address::generate(&e);
        let pool = testutils::create_pool(&e);

        let (underlying, _) = testutils::create_token_contract(&e, &bombadil);
        let (reserve_config, reserve_data) = testutils::default_reserve_meta();
        testutils::create_reserve(&e, &pool, &underlying, &reserve_config, &reserve_data);

        e.ledger().set(LedgerInfo {
            timestamp: 600,
            protocol_version: 22,
            sequence_number: 1234,
            network_id: Default::default(),
            base_reserve: 10,
            min_temp_entry_ttl: 10,
            min_persistent_entry_ttl: 10,
            max_entry_ttl: 3110400,
        });
        let pool_config = PoolConfig {
            oracle: Address::generate(&e),
            bstop_rate: 0_1000000,
            status: 0,
            max_positions: 2,
        };
        e.as_contract(&pool, || {
            storage::set_pool_config(&e, &pool_config);

            let mut pool = Pool::load(&e);

            let requests = vec![
                &e,
                Request {
                    request_type: RequestType::Supply as u32,
                    address: underlying.clone(),
                    amount: 10_1234567,
                },
            ];
            let (actions, user, health_check) =
                build_actions_from_request(&e, &mut pool, &samwise, requests, false);

            assert_eq!(health_check, false);

            let spender_transfer = actions.spender_transfer;
            let pool_transfer = actions.pool_transfer;
            assert_eq!(spender_transfer.len(), 1);
            assert_eq!(
                spender_transfer.get_unchecked(underlying.clone()),
                10_1234567
            );
            assert_eq!(pool_transfer.len(), 0);

            let positions = user.positions.clone();
            assert_eq!(positions.liabilities.len(), 0);
            assert_eq!(positions.collateral.len(), 0);
            assert_eq!(positions.supply.len(), 1);
            assert_eq!(user.get_supply(0), 10_1234488);

            let reserve = pool.load_reserve(&e, &underlying, false);
            assert_eq!(reserve.b_supply, reserve_data.b_supply + user.get_supply(0));
        });
    }

    /***** withdraw *****/

    #[test]
    fn test_build_actions_from_request_withdraw() {
        let e = Env::default();
        e.mock_all_auths();

        let bombadil = Address::generate(&e);
        let samwise = Address::generate(&e);
        let pool = testutils::create_pool(&e);

        let (underlying, _) = testutils::create_token_contract(&e, &bombadil);
        let (reserve_config, reserve_data) = testutils::default_reserve_meta();
        testutils::create_reserve(&e, &pool, &underlying, &reserve_config, &reserve_data);

        e.ledger().set(LedgerInfo {
            timestamp: 600,
            protocol_version: 22,
            sequence_number: 1234,
            network_id: Default::default(),
            base_reserve: 10,
            min_temp_entry_ttl: 10,
            min_persistent_entry_ttl: 10,
            max_entry_ttl: 3110400,
        });
        let pool_config = PoolConfig {
            oracle: Address::generate(&e),
            bstop_rate: 0_2000000,
            status: 0,
            max_positions: 2,
        };

        let user_positions = Positions {
            liabilities: map![&e],
            collateral: map![&e],
            supply: map![&e, (0, 20_0000000)],
        };
        e.as_contract(&pool, || {
            storage::set_pool_config(&e, &pool_config);
            storage::set_user_positions(&e, &samwise, &user_positions);

            let mut pool = Pool::load(&e);

            let requests = vec![
                &e,
                Request {
                    request_type: RequestType::Withdraw as u32,
                    address: underlying.clone(),
                    amount: 10_1234567,
                },
            ];
            let (actions, user, health_check) =
                build_actions_from_request(&e, &mut pool, &samwise, requests, false);

            assert_eq!(health_check, false);

            let spender_transfer = actions.spender_transfer;
            let pool_transfer = actions.pool_transfer;
            assert_eq!(spender_transfer.len(), 0);
            assert_eq!(pool_transfer.len(), 1);
            assert_eq!(pool_transfer.get_unchecked(underlying.clone()), 10_1234567);

            let positions = user.positions.clone();
            assert_eq!(positions.liabilities.len(), 0);
            assert_eq!(positions.collateral.len(), 0);
            assert_eq!(positions.supply.len(), 1);
            assert_eq!(user.get_supply(0), 9_8765502);

            let reserve = pool.load_reserve(&e, &underlying, false);
            assert_eq!(
                reserve.b_supply,
                reserve_data.b_supply - (20_0000000 - 9_8765502)
            );
        });
    }

    #[test]
    fn test_build_actions_from_request_withdraw_over_balance() {
        let e = Env::default();
        e.mock_all_auths();

        let bombadil = Address::generate(&e);
        let samwise = Address::generate(&e);
        let pool = testutils::create_pool(&e);

        let (underlying, _) = testutils::create_token_contract(&e, &bombadil);
        let (reserve_config, reserve_data) = testutils::default_reserve_meta();
        testutils::create_reserve(&e, &pool, &underlying, &reserve_config, &reserve_data);

        e.ledger().set(LedgerInfo {
            timestamp: 600,
            protocol_version: 22,
            sequence_number: 1234,
            network_id: Default::default(),
            base_reserve: 10,
            min_temp_entry_ttl: 10,
            min_persistent_entry_ttl: 10,
            max_entry_ttl: 3110400,
        });
        let pool_config = PoolConfig {
            oracle: Address::generate(&e),
            bstop_rate: 0_2000000,
            status: 0,
            max_positions: 2,
        };
        let user_positions = Positions {
            liabilities: map![&e],
            collateral: map![&e],
            supply: map![&e, (0, 20_0000000)],
        };
        e.as_contract(&pool, || {
            storage::set_pool_config(&e, &pool_config);
            storage::set_user_positions(&e, &samwise, &user_positions);

            let mut pool = Pool::load(&e);

            let requests = vec![
                &e,
                Request {
                    request_type: RequestType::Withdraw as u32,
                    address: underlying.clone(),
                    amount: 21_0000000,
                },
            ];
            let (actions, user, health_check) =
                build_actions_from_request(&e, &mut pool, &samwise, requests, false);

            assert_eq!(health_check, false);

            let spender_transfer = actions.spender_transfer;
            let pool_transfer = actions.pool_transfer;
            assert_eq!(spender_transfer.len(), 0);
            assert_eq!(pool_transfer.len(), 1);
            assert_eq!(pool_transfer.get_unchecked(underlying.clone()), 20_0000137);

            let positions = user.positions.clone();
            assert_eq!(positions.liabilities.len(), 0);
            assert_eq!(positions.collateral.len(), 0);
            assert_eq!(positions.supply.len(), 0);

            let reserve = pool.load_reserve(&e, &underlying.clone(), false);
            assert_eq!(reserve.b_supply, reserve_data.b_supply - 20_0000000);
        });
    }

    /***** supply collateral *****/

    #[test]
    fn test_build_actions_from_request_supply_collateral() {
        let e = Env::default();
        e.mock_all_auths();

        let bombadil = Address::generate(&e);
        let samwise = Address::generate(&e);
        let pool = testutils::create_pool(&e);

        let (underlying, _) = testutils::create_token_contract(&e, &bombadil);
        let (reserve_config, reserve_data) = testutils::default_reserve_meta();
        testutils::create_reserve(&e, &pool, &underlying, &reserve_config, &reserve_data);

        e.ledger().set(LedgerInfo {
            timestamp: 600,
            protocol_version: 22,
            sequence_number: 1234,
            network_id: Default::default(),
            base_reserve: 10,
            min_temp_entry_ttl: 10,
            min_persistent_entry_ttl: 10,
            max_entry_ttl: 3110400,
        });
        let pool_config = PoolConfig {
            oracle: Address::generate(&e),
            bstop_rate: 0_1000000,
            status: 0,
            max_positions: 2,
        };
        e.as_contract(&pool, || {
            storage::set_pool_config(&e, &pool_config);

            let mut pool = Pool::load(&e);

            let requests = vec![
                &e,
                Request {
                    request_type: RequestType::SupplyCollateral as u32,
                    address: underlying.clone(),
                    amount: 10_1234567,
                },
            ];
            let (actions, user, health_check) =
                build_actions_from_request(&e, &mut pool, &samwise, requests, false);

            assert_eq!(health_check, false);

            let spender_transfer = actions.spender_transfer;
            let pool_transfer = actions.pool_transfer;
            assert_eq!(spender_transfer.len(), 1);
            assert_eq!(
                spender_transfer.get_unchecked(underlying.clone()),
                10_1234567
            );
            assert_eq!(pool_transfer.len(), 0);

            let positions = user.positions.clone();
            assert_eq!(positions.liabilities.len(), 0);
            assert_eq!(positions.collateral.len(), 1);
            assert_eq!(positions.supply.len(), 0);
            assert_eq!(user.get_collateral(0), 10_1234488);

            let reserve = pool.load_reserve(&e, &underlying.clone(), false);
            assert_eq!(
                reserve.b_supply,
                reserve_data.b_supply + user.get_collateral(0)
            );
        });
    }

    /***** withdraw collateral *****/

    #[test]
    fn test_build_actions_from_request_withdraw_collateral() {
        let e = Env::default();
        e.mock_all_auths();

        let bombadil = Address::generate(&e);
        let samwise = Address::generate(&e);
        let pool = testutils::create_pool(&e);

        let (underlying, _) = testutils::create_token_contract(&e, &bombadil);
        let (reserve_config, reserve_data) = testutils::default_reserve_meta();
        testutils::create_reserve(&e, &pool, &underlying, &reserve_config, &reserve_data);

        e.ledger().set(LedgerInfo {
            timestamp: 600,
            protocol_version: 22,
            sequence_number: 1234,
            network_id: Default::default(),
            base_reserve: 10,
            min_temp_entry_ttl: 10,
            min_persistent_entry_ttl: 10,
            max_entry_ttl: 3110400,
        });
        let pool_config = PoolConfig {
            oracle: Address::generate(&e),
            bstop_rate: 0_2000000,
            status: 0,
            max_positions: 2,
        };
        let user_positions = Positions {
            liabilities: map![&e],
            collateral: map![&e, (0, 20_0000000)],
            supply: map![&e],
        };
        e.as_contract(&pool, || {
            storage::set_pool_config(&e, &pool_config);
            storage::set_user_positions(&e, &samwise, &user_positions);

            let mut pool = Pool::load(&e);

            let requests = vec![
                &e,
                Request {
                    request_type: RequestType::WithdrawCollateral as u32,
                    address: underlying.clone(),
                    amount: 10_1234567,
                },
            ];
            let (actions, user, health_check) =
                build_actions_from_request(&e, &mut pool, &samwise, requests, false);

            assert_eq!(health_check, true);

            let spender_transfer = actions.spender_transfer;
            let pool_transfer = actions.pool_transfer;
            assert_eq!(spender_transfer.len(), 0);
            assert_eq!(pool_transfer.len(), 1);
            assert_eq!(pool_transfer.get_unchecked(underlying.clone()), 10_1234567);

            let positions = user.positions.clone();
            assert_eq!(positions.liabilities.len(), 0);
            assert_eq!(positions.collateral.len(), 1);
            assert_eq!(positions.supply.len(), 0);
            assert_eq!(user.get_collateral(0), 9_8765502);

            let reserve = pool.load_reserve(&e, &underlying, false);
            assert_eq!(
                reserve.b_supply,
                reserve_data.b_supply - (20_0000000 - 9_8765502)
            );
        });
    }

    #[test]
    fn test_build_actions_from_request_withdraw_collateral_over_balance() {
        let e = Env::default();
        e.mock_all_auths();

        let bombadil = Address::generate(&e);
        let samwise = Address::generate(&e);
        let pool = testutils::create_pool(&e);

        let (underlying, _) = testutils::create_token_contract(&e, &bombadil);
        let (reserve_config, reserve_data) = testutils::default_reserve_meta();
        testutils::create_reserve(&e, &pool, &underlying, &reserve_config, &reserve_data);

        e.ledger().set(LedgerInfo {
            timestamp: 600,
            protocol_version: 22,
            sequence_number: 1234,
            network_id: Default::default(),
            base_reserve: 10,
            min_temp_entry_ttl: 10,
            min_persistent_entry_ttl: 10,
            max_entry_ttl: 3110400,
        });
        let pool_config = PoolConfig {
            oracle: Address::generate(&e),
            bstop_rate: 0_2000000,
            status: 0,
            max_positions: 2,
        };
        let user_positions = Positions {
            liabilities: map![&e],
            collateral: map![&e, (0, 20_0000000)],
            supply: map![&e],
        };
        e.as_contract(&pool, || {
            storage::set_pool_config(&e, &pool_config);
            storage::set_user_positions(&e, &samwise, &user_positions);

            let mut pool = Pool::load(&e);

            let requests = vec![
                &e,
                Request {
                    request_type: RequestType::WithdrawCollateral as u32,
                    address: underlying.clone(),
                    amount: 21_0000000,
                },
            ];
            let (actions, user, health_check) =
                build_actions_from_request(&e, &mut pool, &samwise, requests, false);

            assert_eq!(health_check, true);

            let spender_transfer = actions.spender_transfer;
            let pool_transfer = actions.pool_transfer;
            assert_eq!(spender_transfer.len(), 0);
            assert_eq!(pool_transfer.len(), 1);
            assert_eq!(pool_transfer.get_unchecked(underlying.clone()), 20_0000137);

            let positions = user.positions.clone();
            assert_eq!(positions.liabilities.len(), 0);
            assert_eq!(positions.collateral.len(), 0);
            assert_eq!(positions.supply.len(), 0);

            let reserve = pool.load_reserve(&e, &underlying, false);
            assert_eq!(reserve.b_supply, reserve_data.b_supply - 20_0000000);
        });
    }

    /***** borrow *****/

    #[test]
    fn test_build_actions_from_request_borrow() {
        let e = Env::default();
        e.mock_all_auths();

        let bombadil = Address::generate(&e);
        let samwise = Address::generate(&e);
        let pool = testutils::create_pool(&e);

        let (underlying, _) = testutils::create_token_contract(&e, &bombadil);
        let (reserve_config, reserve_data) = testutils::default_reserve_meta();
        testutils::create_reserve(&e, &pool, &underlying, &reserve_config, &reserve_data);
        e.ledger().set(LedgerInfo {
            timestamp: 600,
            protocol_version: 22,
            sequence_number: 1234,
            network_id: Default::default(),
            base_reserve: 10,
            min_temp_entry_ttl: 10,
            min_persistent_entry_ttl: 10,
            max_entry_ttl: 3110400,
        });
        let pool_config = PoolConfig {
            oracle: Address::generate(&e),
            bstop_rate: 0_2000000,
            status: 0,
            max_positions: 2,
        };
        e.as_contract(&pool, || {
            storage::set_pool_config(&e, &pool_config);

            let mut pool = Pool::load(&e);

            let requests = vec![
                &e,
                Request {
                    request_type: RequestType::Borrow as u32,
                    address: underlying.clone(),
                    amount: 10_1234567,
                },
            ];
            let (actions, user, health_check) =
                build_actions_from_request(&e, &mut pool, &samwise, requests, false);
            assert_eq!(health_check, true);

            let spender_transfer = actions.spender_transfer;
            let pool_transfer = actions.pool_transfer;
            assert_eq!(spender_transfer.len(), 0);
            assert_eq!(pool_transfer.len(), 1);
            assert_eq!(pool_transfer.get_unchecked(underlying.clone()), 10_1234567);

            let positions = user.positions.clone();
            assert_eq!(positions.liabilities.len(), 1);
            assert_eq!(positions.collateral.len(), 0);
            assert_eq!(positions.supply.len(), 0);
            assert_eq!(user.get_liabilities(0), 10_1234452);

            let reserve = pool.load_reserve(&e, &underlying, false);
            assert_eq!(reserve.d_supply, reserve_data.d_supply + 10_1234452);
        });
    }

    /***** repay *****/

    #[test]
    fn test_build_actions_from_request_repay() {
        let e = Env::default();
        e.mock_all_auths();

        let bombadil = Address::generate(&e);
        let samwise = Address::generate(&e);
        let pool = testutils::create_pool(&e);

        let (underlying, _) = testutils::create_token_contract(&e, &bombadil);
        let (reserve_config, reserve_data) = testutils::default_reserve_meta();
        testutils::create_reserve(&e, &pool, &underlying, &reserve_config, &reserve_data);

        e.ledger().set(LedgerInfo {
            timestamp: 600,
            protocol_version: 22,
            sequence_number: 1234,
            network_id: Default::default(),
            base_reserve: 10,
            min_temp_entry_ttl: 10,
            min_persistent_entry_ttl: 10,
            max_entry_ttl: 3110400,
        });
        let pool_config = PoolConfig {
            oracle: Address::generate(&e),
            bstop_rate: 0_2000000,
            status: 0,
            max_positions: 2,
        };
        let user_positions = Positions {
            liabilities: map![&e, (0, 20_0000000)],
            collateral: map![&e],
            supply: map![&e],
        };
        e.as_contract(&pool, || {
            storage::set_pool_config(&e, &pool_config);
            storage::set_user_positions(&e, &samwise, &user_positions);

            let mut pool = Pool::load(&e);

            let requests = vec![
                &e,
                Request {
                    request_type: RequestType::Repay as u32,
                    address: underlying.clone(),
                    amount: 10_1234567,
                },
            ];
            let (actions, user, health_check) =
                build_actions_from_request(&e, &mut pool, &samwise, requests, false);

            assert_eq!(health_check, false);

            let spender_transfer = actions.spender_transfer;
            let pool_transfer = actions.pool_transfer;
            assert_eq!(spender_transfer.len(), 1);
            assert_eq!(
                spender_transfer.get_unchecked(underlying.clone()),
                10_1234567
            );
            assert_eq!(pool_transfer.len(), 0);

            let positions = user.positions.clone();
            assert_eq!(positions.liabilities.len(), 1);
            assert_eq!(positions.collateral.len(), 0);
            assert_eq!(positions.supply.len(), 0);
            let d_tokens_repaid = 10_1234451;
            assert_eq!(user.get_liabilities(0), 20_0000000 - d_tokens_repaid);

            let reserve = pool.load_reserve(&e, &underlying, false);
            assert_eq!(reserve.d_supply, reserve_data.d_supply - d_tokens_repaid);
        });
    }

    #[test]
    fn test_build_actions_from_request_use_allowance_repay() {
        let e = Env::default();
        e.mock_all_auths();

        let bombadil = Address::generate(&e);
        let samwise = Address::generate(&e);
        let pool = testutils::create_pool(&e);

        let (underlying, _) = testutils::create_token_contract(&e, &bombadil);
        let (reserve_config, reserve_data) = testutils::default_reserve_meta();
        testutils::create_reserve(&e, &pool, &underlying, &reserve_config, &reserve_data);

        e.ledger().set(LedgerInfo {
            timestamp: 600,
            protocol_version: 22,
            sequence_number: 1234,
            network_id: Default::default(),
            base_reserve: 10,
            min_temp_entry_ttl: 10,
            min_persistent_entry_ttl: 10,
            max_entry_ttl: 3110400,
        });
        let pool_config = PoolConfig {
            oracle: Address::generate(&e),
            bstop_rate: 0_2000000,
            status: 0,
            max_positions: 2,
        };
        let user_positions = Positions {
            liabilities: map![&e, (0, 20_0000000)],
            collateral: map![&e],
            supply: map![&e],
        };
        e.as_contract(&pool, || {
            storage::set_pool_config(&e, &pool_config);
            storage::set_user_positions(&e, &samwise, &user_positions);

            let mut pool = Pool::load(&e);

            let requests = vec![
                &e,
                Request {
                    request_type: RequestType::Repay as u32,
                    address: underlying.clone(),
                    amount: 10_1234567,
                },
            ];
            let (actions, user, health_check) =
                build_actions_from_request(&e, &mut pool, &samwise, requests, true);

            assert_eq!(health_check, false);

            let spender_transfer = actions.spender_transfer;
            let pool_transfer = actions.pool_transfer;
            assert_eq!(spender_transfer.len(), 1);
            assert_eq!(
                spender_transfer.get_unchecked(underlying.clone()),
                10_1234567
            );
            assert_eq!(pool_transfer.len(), 0);

            let positions = user.positions.clone();
            assert_eq!(positions.liabilities.len(), 1);
            assert_eq!(positions.collateral.len(), 0);
            assert_eq!(positions.supply.len(), 0);
            let d_tokens_repaid = 10_1234451;
            assert_eq!(user.get_liabilities(0), 20_0000000 - d_tokens_repaid);

            let reserve = pool.load_reserve(&e, &underlying, false);
            assert_eq!(reserve.d_supply, reserve_data.d_supply - d_tokens_repaid);
        });
    }

    #[test]
    fn test_build_actions_from_request_repay_over_balance() {
        let e = Env::default();
        e.mock_all_auths();

        let bombadil = Address::generate(&e);
        let samwise = Address::generate(&e);
        let pool = testutils::create_pool(&e);

        let (underlying, _) = testutils::create_token_contract(&e, &bombadil);
        let (reserve_config, reserve_data) = testutils::default_reserve_meta();
        testutils::create_reserve(&e, &pool, &underlying, &reserve_config, &reserve_data);

        e.ledger().set(LedgerInfo {
            timestamp: 600,
            protocol_version: 22,
            sequence_number: 1234,
            network_id: Default::default(),
            base_reserve: 10,
            min_temp_entry_ttl: 10,
            min_persistent_entry_ttl: 10,
            max_entry_ttl: 3110400,
        });
        let pool_config = PoolConfig {
            oracle: Address::generate(&e),
            bstop_rate: 0_2000000,
            status: 0,
            max_positions: 2,
        };
        let user_positions = Positions {
            liabilities: map![&e, (0, 20_0000000)],
            collateral: map![&e],
            supply: map![&e],
        };
        e.as_contract(&pool, || {
            storage::set_pool_config(&e, &pool_config);
            storage::set_user_positions(&e, &samwise, &user_positions);

            let mut pool = Pool::load(&e);

            let requests = vec![
                &e,
                Request {
                    request_type: RequestType::Repay as u32,
                    address: underlying.clone(),
                    amount: 21_0000000,
                },
            ];
            let (actions, user, health_check) =
                build_actions_from_request(&e, &mut pool, &samwise, requests.clone(), false);

            assert_eq!(health_check, false);

            let spender_transfer = actions.spender_transfer;
            let pool_transfer = actions.pool_transfer;
            assert_eq!(spender_transfer.len(), 1);
            assert_eq!(
                spender_transfer.get_unchecked(underlying.clone()),
                21_0000000
            );
            assert_eq!(pool_transfer.len(), 1);
            assert_eq!(pool_transfer.get_unchecked(underlying.clone()), 0_9999771);

            let positions = user.positions.clone();
            assert_eq!(positions.liabilities.len(), 0);
            assert_eq!(positions.collateral.len(), 0);
            assert_eq!(positions.supply.len(), 0);

            let reserve = pool.load_reserve(&e, &underlying, false);
            assert_eq!(reserve.d_supply, reserve_data.d_supply - 20_0000000);
        });
    }

    #[test]
    fn test_build_actions_from_request_use_allowance_repay_over_balance() {
        let e = Env::default();
        e.mock_all_auths();

        let bombadil = Address::generate(&e);
        let samwise = Address::generate(&e);
        let pool = testutils::create_pool(&e);

        let (underlying, _) = testutils::create_token_contract(&e, &bombadil);
        let (reserve_config, reserve_data) = testutils::default_reserve_meta();
        testutils::create_reserve(&e, &pool, &underlying, &reserve_config, &reserve_data);

        e.ledger().set(LedgerInfo {
            timestamp: 600,
            protocol_version: 22,
            sequence_number: 1234,
            network_id: Default::default(),
            base_reserve: 10,
            min_temp_entry_ttl: 10,
            min_persistent_entry_ttl: 10,
            max_entry_ttl: 3110400,
        });
        let pool_config = PoolConfig {
            oracle: Address::generate(&e),
            bstop_rate: 0_2000000,
            status: 0,
            max_positions: 2,
        };
        let user_positions = Positions {
            liabilities: map![&e, (0, 20_0000000)],
            collateral: map![&e],
            supply: map![&e],
        };

        e.as_contract(&pool, || {
            storage::set_pool_config(&e, &pool_config);
            storage::set_user_positions(&e, &samwise, &user_positions);

            let mut pool = Pool::load(&e);

            let requests = vec![
                &e,
                Request {
                    request_type: RequestType::Repay as u32,
                    address: underlying.clone(),
                    amount: 21_0000000,
                },
            ];
            let (actions, user, health_check) =
                build_actions_from_request(&e, &mut pool, &samwise, requests, true);

            assert_eq!(health_check, false);

            let spender_transfer = actions.spender_transfer;
            let pool_transfer = actions.pool_transfer;
            assert_eq!(spender_transfer.len(), 1);
            assert_eq!(
                spender_transfer.get_unchecked(underlying.clone()),
                20_0000229
            );
            assert_eq!(pool_transfer.len(), 0);

            let positions = user.positions.clone();
            assert_eq!(positions.liabilities.len(), 0);
            assert_eq!(positions.collateral.len(), 0);
            assert_eq!(positions.supply.len(), 0);

            let reserve = pool.load_reserve(&e, &underlying, false);
            assert_eq!(reserve.d_supply, reserve_data.d_supply - 20_0000000);
        });
    }
    #[test]
    fn test_aggregating_actions() {
        let e = Env::default();
        e.mock_all_auths();

        let bombadil = Address::generate(&e);
        let samwise = Address::generate(&e);
        let pool = testutils::create_pool(&e);

        let (underlying, _) = testutils::create_token_contract(&e, &bombadil);
        let (reserve_config, mut reserve_data) = testutils::default_reserve_meta();
        reserve_data.last_time = 600;
        testutils::create_reserve(
            &e,
            &pool,
            &underlying.clone(),
            &reserve_config,
            &reserve_data,
        );

        e.ledger().set(LedgerInfo {
            timestamp: 600,
            protocol_version: 22,
            sequence_number: 1234,
            network_id: Default::default(),
            base_reserve: 10,
            min_temp_entry_ttl: 10,
            min_persistent_entry_ttl: 10,
            max_entry_ttl: 3110400,
        });
        let pool_config = PoolConfig {
            oracle: Address::generate(&e),
            bstop_rate: 0_2000000,
            status: 0,
            max_positions: 2,
        };
        let user_positions = Positions::env_default(&e);
        e.as_contract(&pool, || {
            storage::set_pool_config(&e, &pool_config);
            storage::set_user_positions(&e, &samwise, &user_positions);

            let mut pool = Pool::load(&e);

            let requests = vec![
                &e,
                Request {
                    request_type: RequestType::Supply as u32,
                    address: underlying.clone(),
                    amount: 10_0000000,
                },
                Request {
                    request_type: RequestType::Withdraw as u32,
                    address: underlying.clone(),
                    amount: 5_0000000,
                },
                Request {
                    request_type: RequestType::SupplyCollateral as u32,
                    address: underlying.clone(),
                    amount: 10_0000000,
                },
                Request {
                    request_type: RequestType::WithdrawCollateral as u32,
                    address: underlying.clone(),
                    amount: 5_0000000,
                },
                Request {
                    request_type: RequestType::Borrow as u32,
                    address: underlying.clone(),
                    amount: 20_0000000,
                },
                Request {
                    request_type: RequestType::Repay as u32,
                    address: underlying.clone(),
                    amount: 21_0000000,
                },
            ];
            let (actions, user, health_check) =
                build_actions_from_request(&e, &mut pool, &samwise, requests, false);

            assert_eq!(health_check, true);

            let spender_transfer = actions.spender_transfer;
            let pool_transfer = actions.pool_transfer;
            assert_eq!(spender_transfer.len(), 1);
            assert_eq!(
                spender_transfer.get_unchecked(underlying.clone()),
                10_0000000 + 10_0000000 + 21_0000000
            );
            assert_eq!(pool_transfer.len(), 1);
            assert_eq!(
                pool_transfer.get_unchecked(underlying.clone()),
                5_0000000 + 5_0000000 + 20_0000000 + 1_0000000
            );

            let positions = user.positions.clone();
            assert_eq!(positions.liabilities.len(), 0);
            assert_eq!(positions.collateral.len(), 1);
            assert_eq!(positions.supply.len(), 1);
            assert_eq!(positions.collateral.get_unchecked(0), 5_0000000);
            assert_eq!(positions.supply.get_unchecked(0), 5_0000000);
        });
    }

    #[test]
    fn test_fill_user_liquidation() {
        let e = Env::default();

        e.mock_all_auths();
        e.ledger().set(LedgerInfo {
            timestamp: 12345,
            protocol_version: 22,
            sequence_number: 176 + 200,
            network_id: Default::default(),
            base_reserve: 10,
            min_temp_entry_ttl: 10,
            min_persistent_entry_ttl: 10,
            max_entry_ttl: 3110400,
        });

        let bombadil = Address::generate(&e);
        let samwise = Address::generate(&e);
        let frodo = Address::generate(&e);

        let pool_address = create_pool(&e);

        let (oracle_address, _) = testutils::create_mock_oracle(&e);

        // creating reserves for a pool exhausts the budget
        e.budget().reset_unlimited();
        let (underlying_0, _) = testutils::create_token_contract(&e, &bombadil);
        let (mut reserve_config_0, mut reserve_data_0) = testutils::default_reserve_meta();
        reserve_data_0.last_time = 12345;
        reserve_data_0.b_rate = 1_100_000_000;
        reserve_config_0.c_factor = 0_8500000;
        reserve_config_0.l_factor = 0_9000000;
        reserve_config_0.index = 0;
        testutils::create_reserve(
            &e,
            &pool_address,
            &underlying_0,
            &reserve_config_0,
            &reserve_data_0,
        );

        let (underlying_1, _) = testutils::create_token_contract(&e, &bombadil);
        let (mut reserve_config_1, mut reserve_data_1) = testutils::default_reserve_meta();
        reserve_data_1.b_rate = 1_200_000_000;
        reserve_config_1.c_factor = 0_7500000;
        reserve_config_1.l_factor = 0_7500000;
        reserve_data_1.last_time = 12345;
        reserve_config_1.index = 1;
        testutils::create_reserve(
            &e,
            &pool_address,
            &underlying_1,
            &reserve_config_1,
            &reserve_data_1,
        );

        let (underlying_2, _) = testutils::create_token_contract(&e, &bombadil);
        let (mut reserve_config_2, reserve_data_2) = testutils::default_reserve_meta();
        reserve_config_2.c_factor = 0_0000000;
        reserve_config_2.l_factor = 0_7000000;
        reserve_config_2.index = 2;
        testutils::create_reserve(
            &e,
            &pool_address,
            &underlying_2,
            &reserve_config_2,
            &reserve_data_2,
        );

        let auction_data = AuctionData {
            bid: map![&e, (underlying_2.clone(), 1_2375000)],
            lot: map![
                &e,
                (underlying_0.clone(), 30_5595329),
                (underlying_1.clone(), 1_5395739)
            ],
            block: 176,
        };
        let pool_config = PoolConfig {
            oracle: oracle_address,
            bstop_rate: 0_1000000,
            status: 0,
            max_positions: 4,
        };
        let positions: Positions = Positions {
            collateral: map![
                &e,
                (reserve_config_0.index, 90_9100000),
                (reserve_config_1.index, 04_5800000),
            ],
            liabilities: map![&e, (reserve_config_2.index, 02_7500000),],
            supply: map![&e],
        };
        e.as_contract(&pool_address, || {
            storage::set_pool_config(&e, &pool_config);
            storage::set_user_positions(&e, &samwise, &positions);
            storage::set_auction(
                &e,
                &(AuctionType::UserLiquidation as u32),
                &samwise,
                &auction_data,
            );

            let mut pool = Pool::load(&e);

            let requests = vec![
                &e,
                Request {
                    request_type: RequestType::FillUserLiquidationAuction as u32,
                    address: samwise.clone(),
                    amount: 50,
                },
            ];
            let (actions, _, health_check) =
                build_actions_from_request(&e, &mut pool, &frodo, requests, false);

            assert_eq!(health_check, true);
            let exp_new_auction = AuctionData {
                bid: map![&e, (underlying_2.clone(), 6187500)],
                lot: map![
                    &e,
                    (underlying_0.clone(), 15_2797665),
                    (underlying_1.clone(), 7697870)
                ],
                block: 176,
            };
            let new_auction =
                storage::get_auction(&e, &(AuctionType::UserLiquidation as u32), &samwise);
            assert_eq!(exp_new_auction.bid, new_auction.bid);
            assert_eq!(exp_new_auction.lot, new_auction.lot);
            assert_eq!(exp_new_auction.block, new_auction.block);
            assert_eq!(actions.pool_transfer.len(), 0);
            assert_eq!(actions.spender_transfer.len(), 0);
        });
    }

    #[test]
    fn test_fill_bad_debt_auction() {
        let e = Env::default();

        e.mock_all_auths();
        e.ledger().set(LedgerInfo {
            timestamp: 12345,
            protocol_version: 22,
            sequence_number: 51 + 200,
            network_id: Default::default(),
            base_reserve: 10,
            min_temp_entry_ttl: 10,
            min_persistent_entry_ttl: 10,
            max_entry_ttl: 3110400,
        });

        let bombadil = Address::generate(&e);
        let samwise = Address::generate(&e);
        let frodo = Address::generate(&e);

        let pool_address = create_pool(&e);

        let (oracle_address, _) = testutils::create_mock_oracle(&e);

        // creating reserves for a pool exhausts the budget
        e.budget().reset_unlimited();
        let (backstop_token_id, backstop_token_client) =
            testutils::create_token_contract(&e, &bombadil);
        let (backstop_address, backstop_client) = testutils::create_backstop(&e);
        testutils::setup_backstop(
            &e,
            &pool_address,
            &backstop_address,
            &backstop_token_id,
            &Address::generate(&e),
            &Address::generate(&e),
        );
        let (underlying_0, _) = testutils::create_token_contract(&e, &bombadil);
        let (mut reserve_config_0, mut reserve_data_0) = testutils::default_reserve_meta();
        reserve_data_0.last_time = 12345;
        reserve_data_0.b_rate = 1_100_000_000;
        reserve_config_0.c_factor = 0_8500000;
        reserve_config_0.l_factor = 0_9000000;
        reserve_config_0.index = 0;
        testutils::create_reserve(
            &e,
            &pool_address,
            &underlying_0,
            &reserve_config_0,
            &reserve_data_0,
        );

        let (underlying_1, _) = testutils::create_token_contract(&e, &bombadil);
        let (mut reserve_config_1, mut reserve_data_1) = testutils::default_reserve_meta();
        reserve_data_1.b_rate = 1_200_000_000;
        reserve_config_1.c_factor = 0_7500000;
        reserve_config_1.l_factor = 0_7500000;
        reserve_data_1.last_time = 12345;
        reserve_config_1.index = 1;
        testutils::create_reserve(
            &e,
            &pool_address,
            &underlying_1,
            &reserve_config_1,
            &reserve_data_1,
        );
        let pool_config = PoolConfig {
            oracle: oracle_address,
            bstop_rate: 0_1000000,
            status: 0,
            max_positions: 2,
        };
        let auction_data = AuctionData {
            bid: map![&e, (underlying_0, 10_0000000), (underlying_1, 2_5000000)],
            lot: map![&e, (backstop_token_id, 95_2000000)],
            block: 51,
        };
        let positions: Positions = Positions {
            collateral: map![&e],
            liabilities: map![
                &e,
                (reserve_config_0.index, 10_0000000),
                (reserve_config_1.index, 2_5000000)
            ],
            supply: map![&e],
        };
        backstop_token_client.mint(&samwise, &95_2000000);
        backstop_token_client.approve(&samwise, &backstop_address, &i128::MAX, &1000000);
        backstop_client.deposit(&samwise, &pool_address, &95_2000000);
        e.as_contract(&pool_address, || {
            storage::set_pool_config(&e, &pool_config);
            storage::set_user_positions(&e, &backstop_address, &positions);
            storage::set_auction(
                &e,
                &(AuctionType::BadDebtAuction as u32),
                &backstop_address,
                &auction_data,
            );

            let mut pool = Pool::load(&e);

            let requests = vec![
                &e,
                Request {
                    request_type: RequestType::FillBadDebtAuction as u32,
                    address: backstop_address.clone(),
                    amount: 100,
                },
            ];
            let (actions, _, health_check) =
                build_actions_from_request(&e, &mut pool, &frodo, requests, false);

            assert_eq!(health_check, true);
            assert_eq!(
                storage::has_auction(&e, &(AuctionType::BadDebtAuction as u32), &backstop_address),
                false
            );
            assert_eq!(actions.pool_transfer.len(), 0);
            assert_eq!(actions.spender_transfer.len(), 0);
        });
    }

    #[test]
    fn test_fill_interest_auction() {
        let e = Env::default();
        e.budget().reset_unlimited();
        e.mock_all_auths_allowing_non_root_auth();

        e.ledger().set(LedgerInfo {
            timestamp: 12345,
            protocol_version: 22,
            sequence_number: 51 + 250,
            network_id: Default::default(),
            base_reserve: 10,
            min_temp_entry_ttl: 10,
            min_persistent_entry_ttl: 10,
            max_entry_ttl: 3110400,
        });

        let bombadil = Address::generate(&e);
        let samwise = Address::generate(&e);

        let pool_address = create_pool(&e);
        let (usdc_id, usdc_client) = testutils::create_token_contract(&e, &bombadil);
        let (blnd_id, blnd_client) = testutils::create_blnd_token(&e, &pool_address, &bombadil);

        let (backstop_token_id, backstop_token_client) =
            create_comet_lp_pool(&e, &bombadil, &blnd_id, &usdc_id);
        let (backstop_address, backstop_client) = testutils::create_backstop(&e);
        blnd_client.mint(&samwise, &10_000_0000000);
        usdc_client.mint(&samwise, &250_0000000);
        let exp_ledger = e.ledger().sequence() + 100;
        blnd_client.approve(&bombadil, &backstop_token_id, &2_000_0000000, &exp_ledger);
        usdc_client.approve(&bombadil, &backstop_token_id, &2_000_0000000, &exp_ledger);
        backstop_token_client.join_pool(
            &(100 * SCALAR_7),
            &vec![&e, 10_000_0000000, 250_0000000],
            &samwise,
        );
        testutils::setup_backstop(
            &e,
            &pool_address,
            &backstop_address,
            &backstop_token_id,
            &usdc_id,
            &blnd_id,
        );
        backstop_client.deposit(&bombadil, &pool_address, &(50 * SCALAR_7));
        backstop_client.update_tkn_val();

        let (underlying_0, underlying_0_client) = testutils::create_token_contract(&e, &bombadil);
        let (mut reserve_config_0, mut reserve_data_0) = testutils::default_reserve_meta();
        reserve_data_0.b_rate = 1_100_000_000;
        reserve_data_0.last_time = 12345;
        reserve_config_0.index = 0;
        testutils::create_reserve(
            &e,
            &pool_address,
            &underlying_0,
            &reserve_config_0,
            &reserve_data_0,
        );
        underlying_0_client.mint(&pool_address, &1_000_0000000);

        let (underlying_1, underlying_1_client) = testutils::create_token_contract(&e, &bombadil);
        let (mut reserve_config_1, mut reserve_data_1) = testutils::default_reserve_meta();
        reserve_data_1.b_rate = 1_100_000_000;
        reserve_data_1.last_time = 12345;
        reserve_config_1.index = 1;
        testutils::create_reserve(
            &e,
            &pool_address,
            &underlying_1,
            &reserve_config_1,
            &reserve_data_1,
        );
        underlying_1_client.mint(&pool_address, &1_000_0000000);

        let (underlying_2, underlying_2_client) = testutils::create_token_contract(&e, &bombadil);
        let (mut reserve_config_2, mut reserve_data_2) = testutils::default_reserve_meta();
        reserve_data_2.b_rate = 1_100_000_000;
        reserve_data_2.last_time = 12345;
        reserve_config_2.index = 1;
        testutils::create_reserve(
            &e,
            &pool_address,
            &underlying_2,
            &reserve_config_2,
            &reserve_data_2,
        );
        underlying_2_client.mint(&pool_address, &1_000_0000000);

        let pool_config = PoolConfig {
            oracle: Address::generate(&e),
            bstop_rate: 0_1000000,
            status: 0,
            max_positions: 2,
        };
        let auction_data = AuctionData {
            bid: map![&e, (backstop_token_id.clone(), 100_0000000)],
            lot: map![
                &e,
                (underlying_0.clone(), 100_0000000),
                (underlying_1.clone(), 25_0000000)
            ],
            block: 51,
        };

        backstop_token_client.approve(
            &samwise,
            &backstop_address,
            &100_0000000,
            &e.ledger().sequence(),
        );
        e.as_contract(&pool_address, || {
            e.mock_all_auths_allowing_non_root_auth();
            storage::set_pool_config(&e, &pool_config);
            storage::set_auction(
                &e,
                &(AuctionType::InterestAuction as u32),
                &backstop_address,
                &auction_data,
            );
            storage::set_backstop(&e, &backstop_address);

            let mut pool = Pool::load(&e);

            let requests = vec![
                &e,
                Request {
                    request_type: RequestType::FillInterestAuction as u32,
                    address: backstop_address.clone(),
                    amount: 100,
                },
            ];
            let pre_fill_backstop_token_balance = backstop_token_client.balance(&backstop_address);
            let (actions, _, health_check) =
                build_actions_from_request(&e, &mut pool, &samwise, requests, false);

            assert_eq!(backstop_token_client.balance(&samwise), 25_0000000);
            assert_eq!(
                backstop_token_client.balance(&backstop_address),
                pre_fill_backstop_token_balance + 75_0000000
            );
            assert_eq!(underlying_0_client.balance(&samwise), 100_0000000);
            assert_eq!(underlying_1_client.balance(&samwise), 25_0000000);
            assert_eq!(health_check, false);
            assert_eq!(
                storage::has_auction(
                    &e,
                    &(AuctionType::InterestAuction as u32),
                    &backstop_address
                ),
                false
            );
            assert_eq!(actions.pool_transfer.len(), 0);
            assert_eq!(actions.spender_transfer.len(), 0);
        });
    }

    /***** delete liquidation auction *****/

    #[test]
    fn test_delete_liquidation_auction() {
        let e = Env::default();
        e.budget().reset_unlimited();
        e.mock_all_auths_allowing_non_root_auth();

        e.ledger().set(LedgerInfo {
            timestamp: 12345,
            protocol_version: 22,
            sequence_number: 51 + 200,
            network_id: Default::default(),
            base_reserve: 10,
            min_temp_entry_ttl: 10,
            min_persistent_entry_ttl: 10,
            max_entry_ttl: 3110400,
        });

        let samwise = Address::generate(&e);
        let underlying_0 = Address::generate(&e);
        let underlying_1 = Address::generate(&e);

        let pool_address = create_pool(&e);

        let pool_config = PoolConfig {
            oracle: Address::generate(&e),
            bstop_rate: 0_1000000,
            status: 0,
            max_positions: 2,
        };
        let auction_data = AuctionData {
            bid: map![&e, (underlying_0.clone(), 952_0000000)],
            lot: map![
                &e,
                (underlying_0.clone(), 100_0000000),
                (underlying_1.clone(), 25_0000000)
            ],
            block: 51,
        };

        e.as_contract(&pool_address, || {
            e.mock_all_auths_allowing_non_root_auth();
            storage::set_pool_config(&e, &pool_config);
            storage::set_auction(
                &e,
                &(AuctionType::UserLiquidation as u32),
                &samwise,
                &auction_data,
            );

            let mut pool = Pool::load(&e);

            let requests = vec![
                &e,
                Request {
                    request_type: RequestType::DeleteLiquidationAuction as u32,
                    address: Address::generate(&e),
                    amount: 0,
                },
            ];
            let (actions, _, health_check) =
                build_actions_from_request(&e, &mut pool, &samwise, requests, false);

            assert_eq!(health_check, true);
            assert_eq!(
                storage::has_auction(&e, &(AuctionType::UserLiquidation as u32), &samwise),
                false
            );
            assert_eq!(actions.pool_transfer.len(), 0);
            assert_eq!(actions.spender_transfer.len(), 0);
        });
    }

    /********** positions_under_max **********/

    #[test]
    fn test_actions_requires_positions_under_max_with_decrease() {
        let e = Env::default();
        e.mock_all_auths();

        let bombadil = Address::generate(&e);
        let samwise = Address::generate(&e);
        let pool = testutils::create_pool(&e);

        let (underlying, _) = testutils::create_token_contract(&e, &bombadil);
        let (reserve_config, reserve_data) = testutils::default_reserve_meta();
        testutils::create_reserve(&e, &pool, &underlying, &reserve_config, &reserve_data);

        let (underlying_1, _) = testutils::create_token_contract(&e, &bombadil);
        let (reserve_config, reserve_data) = testutils::default_reserve_meta();
        testutils::create_reserve(&e, &pool, &underlying_1, &reserve_config, &reserve_data);

        e.ledger().set(LedgerInfo {
            timestamp: 600,
            protocol_version: 22,
            sequence_number: 1234,
            network_id: Default::default(),
            base_reserve: 10,
            min_temp_entry_ttl: 10,
            min_persistent_entry_ttl: 10,
            max_entry_ttl: 3110400,
        });

        let pool_config = PoolConfig {
            oracle: Address::generate(&e),
            bstop_rate: 0_2000000,
            status: 0,
            max_positions: 2,
        };

        let user_positions = Positions {
            liabilities: map![&e, (0, 5_0000000), (1, 1_0000000)],
            collateral: map![&e, (0, 20_0000000), (1, 10)],
            supply: map![&e],
        };
        e.as_contract(&pool, || {
            storage::set_pool_config(&e, &pool_config);
            storage::set_user_positions(&e, &samwise, &user_positions);

            let mut pool = Pool::load(&e);

            let requests = vec![
                &e,
                Request {
                    request_type: RequestType::WithdrawCollateral as u32,
                    address: underlying_1.clone(),
                    amount: 20,
                },
            ];

            let (_, user, _) = build_actions_from_request(&e, &mut pool, &samwise, requests, false);
            assert_eq!(user.positions.effective_count(), 3)
        });
    }

    #[test]
    #[should_panic(expected = "Error(Contract, #1208)")]
    fn test_actions_requires_positions_under_max() {
        let e = Env::default();
        e.mock_all_auths();

        let bombadil = Address::generate(&e);
        let samwise = Address::generate(&e);
        let pool = testutils::create_pool(&e);

        let (underlying, _) = testutils::create_token_contract(&e, &bombadil);
        let (reserve_config, reserve_data) = testutils::default_reserve_meta();
        testutils::create_reserve(&e, &pool, &underlying, &reserve_config, &reserve_data);

        e.ledger().set(LedgerInfo {
            timestamp: 600,
            protocol_version: 22,
            sequence_number: 1234,
            network_id: Default::default(),
            base_reserve: 10,
            min_temp_entry_ttl: 10,
            min_persistent_entry_ttl: 10,
            max_entry_ttl: 3110400,
        });

        let pool_config = PoolConfig {
            oracle: Address::generate(&e),
            bstop_rate: 0_2000000,
            status: 0,
            max_positions: 1,
        };

        let user_positions = Positions {
            liabilities: map![&e],
            collateral: map![&e, (0, 20_0000000)],
            supply: map![&e],
        };
        e.as_contract(&pool, || {
            storage::set_pool_config(&e, &pool_config);
            storage::set_user_positions(&e, &samwise, &user_positions);

            let mut pool = Pool::load(&e);

            let requests = vec![
                &e,
                Request {
                    request_type: RequestType::Borrow as u32,
                    address: underlying.clone(),
                    amount: 1_0000000,
                },
            ];

            build_actions_from_request(&e, &mut pool, &samwise, requests, false);
        });
    }
}<|MERGE_RESOLUTION|>--- conflicted
+++ resolved
@@ -219,23 +219,12 @@
                         actions.add_for_pool_transfer(&reserve.asset, amount_to_refund);
                     }
                     from_state.remove_liabilities(e, &mut reserve, cur_d_tokens);
-<<<<<<< HEAD
-                    e.events().publish(
-                        (
-                            Symbol::new(e, "repay"),
-                            request.address.clone().clone(),
-                            from.clone(),
-                        ),
-                        (cur_underlying_borrowed, cur_d_tokens),
-=======
-                    actions.add_for_pool_transfer(&reserve.asset, amount_to_refund);
                     PoolEvents::repay(
                         e,
                         request.address.clone(),
                         from.clone(),
-                        request.amount - amount_to_refund,
+                        cur_underlying_borrowed,
                         cur_d_tokens,
->>>>>>> 5e436be7
                     );
                 } else {
                     actions.add_for_spender_transfer(&reserve.asset, request.amount);
