--- conflicted
+++ resolved
@@ -4,14 +4,7 @@
     events::PoolEvents,
     pool::{self, Positions, Request, Reserve},
     storage::{self, ReserveConfig},
-<<<<<<< HEAD
-    PoolConfig, ReserveEmissionsData, UserEmissionData,
-=======
-    PoolConfig, PoolError, ReserveEmissionData, UserEmissionData,
-};
-use soroban_sdk::{
-    contract, contractclient, contractimpl, panic_with_error, Address, Env, String, Vec,
->>>>>>> 562cd332
+    PoolConfig, ReserveEmissionData, UserEmissionData,
 };
 use soroban_sdk::{contract, contractclient, contractimpl, Address, Env, String, Vec};
 
